--- conflicted
+++ resolved
@@ -2,16 +2,13 @@
 
 setup(
     name='BitstampClient',
-<<<<<<< HEAD
     version='2.0',
     description='Bitstamp API python implementation',
-=======
-    version='1',
->>>>>>> d9d305c3
     packages=['bitstamp'],
     url='',
     license='MIT',
     author='Kamil Madac',
     author_email='kamil.madac@gmail.com',
+    description='Bitstamp API python implementation',
     install_requires=['requests'],
 )